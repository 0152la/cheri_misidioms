void* heap_start = NULL; // FIXME - do we need to retain start address?
void* heap_current = NULL; // the bump pointer
void* heap_end = NULL;
size_t HEAP_SIZE = 0x1000000UL;

void* malloc(size_t size) {
    void* new_ptr = NULL;
    if (heap_start == NULL) {
        // first call of malloc - init
        heap_start = mmap(NULL, HEAP_SIZE,
                PROT_READ | PROT_WRITE,
                MAP_PRIVATE | MAP_ANONYMOUS, -1, 0);
        heap_current = heap_start;
        heap_end = heap_start + HEAP_SIZE;
    }
    // FIXME - should we check mmap returns valid pointer?
    if (heap_current+size < heap_end) {
      new_ptr = heap_current;
      heap_current += size; // bump
    }
    return new_ptr;
}

void free(void *ptr) { assert(0); }

<<<<<<< HEAD
// FIXME - this is incorrect semantics!
void* realloc(void *ptr, size_t size) { return malloc(size); }
=======
void* realloc(void* p, size_t size) { return malloc(size); }
>>>>>>> d06936d5
<|MERGE_RESOLUTION|>--- conflicted
+++ resolved
@@ -23,9 +23,4 @@
 
 void free(void *ptr) { assert(0); }
 
-<<<<<<< HEAD
-// FIXME - this is incorrect semantics!
-void* realloc(void *ptr, size_t size) { return malloc(size); }
-=======
 void* realloc(void* p, size_t size) { return malloc(size); }
->>>>>>> d06936d5
